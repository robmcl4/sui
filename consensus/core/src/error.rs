--- conflicted
+++ resolved
@@ -8,11 +8,7 @@
 use thiserror::Error;
 use typed_store::TypedStoreError;
 
-<<<<<<< HEAD
 use crate::block::{BlockRef, BlockTimestampMs, Round};
-=======
-use crate::block::{BlockRef, Round};
->>>>>>> 3234315c
 
 /// Errors that can occur when processing blocks, reading from storage, or encountering shutdown.
 #[allow(unused)]
@@ -33,27 +29,21 @@
     #[error("Genesis blocks should only be generated from Committee!")]
     UnexpectedGenesisBlock,
 
-<<<<<<< HEAD
-=======
     #[error("Genesis blocks should not be queried!")]
     UnexpectedGenesisBlockRequested,
 
->>>>>>> 3234315c
     #[error("Unexpected block returned while fetching missing blocks")]
     UnexpectedFetchedBlock {
         index: AuthorityIndex,
         block_ref: BlockRef,
     },
 
-<<<<<<< HEAD
-=======
     #[error("Too many blocks have been returned from authority {0} when requesting to fetch missing blocks")]
     TooManyFetchedBlocksReturned(AuthorityIndex),
 
     #[error("Too many blocks have been requested from authority {0}")]
     TooManyFetchBlocksRequested(AuthorityIndex),
 
->>>>>>> 3234315c
     #[error("Invalid authority index: {index} > {max}")]
     InvalidAuthorityIndex { index: AuthorityIndex, max: usize },
 
