// Copyright (c) 2021, Facebook, Inc. and its affiliates
// Copyright (c) Mysten Labs, Inc.
// SPDX-License-Identifier: Apache-2.0

#![allow(clippy::mutable_key_type)]

use crate::bullshark::Bullshark;
use crate::utils::gc_round;
use crate::{metrics::ConsensusMetrics, ConsensusError, SequenceNumber};
use config::{Authority, AuthorityIdentifier, Committee, Stake};
<<<<<<< HEAD
use fastcrypto::hash::HashFunction;
use fastcrypto::hash::{Digest, Hash};
=======
use fastcrypto::hash::Hash;
>>>>>>> 956bd7f8
use mysten_metrics::metered_channel;
use mysten_metrics::spawn_logged_monitored_task;
use parking_lot::RwLock;
use rand::prelude::SliceRandom;
use rand::rngs::StdRng;
use rand::SeedableRng;
use std::fmt::{Debug, Formatter};
use std::{
    cmp::{max, Ordering},
    collections::{BTreeMap, BTreeSet, HashMap},
    fmt,
    sync::Arc,
};
use storage::{CertificateStore, ConsensusStore};
use sui_protocol_config::ProtocolConfig;
use tokio::{sync::watch, task::JoinHandle};
use tracing::{debug, info, instrument, trace};
use types::{
    Certificate, CertificateAPI, CertificateDigest, CommittedSubDag, ConditionalBroadcastReceiver,
    ConsensusCommit, HeaderAPI, ReputationScores, Round, Timestamp,
};

#[cfg(test)]
#[path = "tests/consensus_tests.rs"]
pub mod consensus_tests;

/// The representation of the DAG in memory.
pub type Dag = BTreeMap<Round, HashMap<AuthorityIdentifier, (CertificateDigest, Certificate)>>;

<<<<<<< HEAD
#[derive(Clone, Copy, Default, PartialEq, Eq, Hash, PartialOrd, Ord)]
pub struct LeaderSwapTableOutputDigest([u8; crypto::DIGEST_LENGTH]);

impl AsRef<[u8]> for LeaderSwapTableOutputDigest {
    fn as_ref(&self) -> &[u8] {
        &self.0
    }
}

impl From<LeaderSwapTableOutputDigest> for Digest<{ crypto::DIGEST_LENGTH }> {
    fn from(d: LeaderSwapTableOutputDigest) -> Self {
        Digest::new(d.0)
    }
}

impl fmt::Debug for LeaderSwapTableOutputDigest {
    fn fmt(&self, f: &mut fmt::Formatter<'_>) -> Result<(), fmt::Error> {
        write!(f, "{}", base64::encode(self.0))
    }
}

impl fmt::Display for LeaderSwapTableOutputDigest {
    fn fmt(&self, f: &mut fmt::Formatter<'_>) -> Result<(), fmt::Error> {
        write!(
            f,
            "{}",
            base64::encode(self.0).get(0..16).ok_or(fmt::Error)?
        )
    }
}

=======
>>>>>>> 956bd7f8
#[derive(Default, Clone)]
pub struct LeaderSwapTable {
    /// The round on which the leader swap table get into effect.
    round: Round,
    /// The list of `f` (by stake) authorities with best scores as those defined by the provided `ReputationScores`.
    /// Those authorities will be used in the position of the `bad_nodes` on the final leader schedule.
    good_nodes: Vec<Authority>,
    /// The set of `f` (by stake) authorities with the worst scores as those defined by the provided `ReputationScores`.
    /// Every time where such authority is elected as leader on the schedule, it will swapped by one
    /// of the authorities of the `good_nodes`.
    bad_nodes: HashMap<AuthorityIdentifier, Authority>,
}

<<<<<<< HEAD
impl Hash<{ crypto::DIGEST_LENGTH }> for LeaderSwapTable {
    type TypedDigest = LeaderSwapTableOutputDigest;

    fn digest(&self) -> LeaderSwapTableOutputDigest {
        let mut hasher = crypto::DefaultHashFunction::new();
        hasher.update(
            bcs::to_bytes(&self.round)
                .unwrap_or_else(|_| panic!("Serialization of {} should not fail", self.round)),
        );
        hasher.update(
            bcs::to_bytes(&self.good_nodes).unwrap_or_else(|_| {
                panic!("Serialization of {:?} should not fail", self.good_nodes)
            }),
        );
        hasher.update(
            bcs::to_bytes(&self.bad_nodes).unwrap_or_else(|_| {
                panic!("Serialization of {:?} should not fail", self.bad_nodes)
            }),
        );
        LeaderSwapTableOutputDigest(hasher.finalize().into())
    }
}

=======
>>>>>>> 956bd7f8
impl Debug for LeaderSwapTable {
    fn fmt(&self, f: &mut Formatter<'_>) -> std::fmt::Result {
        f.write_str(&format!(
            "LeaderSwapTable round:{}, good_nodes:{:?} with stake:{}, bad_nodes:{:?} with stake:{}",
            self.round,
            self.good_nodes
                .iter()
<<<<<<< HEAD
                .map(|a| a.hostname().to_string())
                .collect::<Vec<String>>(),
            self.good_nodes.iter().map(|a| a.stake()).sum::<Stake>(),
            self.bad_nodes
                .iter()
                .map(|a| a.1.hostname().to_string())
                .collect::<Vec<String>>(),
=======
                .map(|a| a.id())
                .collect::<Vec<AuthorityIdentifier>>(),
            self.good_nodes.iter().map(|a| a.stake()).sum::<Stake>(),
            self.bad_nodes
                .iter()
                .map(|a| *a.0)
                .collect::<Vec<AuthorityIdentifier>>(),
>>>>>>> 956bd7f8
            self.bad_nodes.iter().map(|a| a.1.stake()).sum::<Stake>(),
        ))
    }
}

impl LeaderSwapTable {
    // constructs a new table based on the provided reputation scores. The `bad_nodes_stake_threshold` designates the
    // total (by stake) nodes that will be considered as "bad" based on their scores and will be replaced by good nodes.
    pub fn new(
        committee: &Committee,
        round: Round,
        reputation_scores: &ReputationScores,
        bad_nodes_stake_threshold: f64,
    ) -> Self {
        assert!(reputation_scores.final_of_schedule, "Only reputation scores that have been calculated on the end of a schedule are accepted");

        // calculating the good nodes
        let good_nodes = Self::retrieve_first_nodes(
            committee,
            reputation_scores.authorities_by_score_desc().into_iter(),
            bad_nodes_stake_threshold,
        );

        // calculating the bad nodes
        // we revert the sorted authorities to score ascending so we get the first f low scorers
        let bad_nodes = Self::retrieve_first_nodes(
            committee,
            reputation_scores
                .authorities_by_score_desc()
                .into_iter()
                .rev(),
            bad_nodes_stake_threshold,
        )
        .into_iter()
        .map(|authority| (authority.id(), authority))
        .collect::<HashMap<AuthorityIdentifier, Authority>>();

        // print the good nodes
        for good_node in &good_nodes {
            debug!(
                "Good node on round {}: {} -> {}",
                round,
                good_node.hostname(),
                reputation_scores
                    .scores_per_authority
                    .get(&good_node.id())
                    .unwrap()
            );
        }

        // print the bad nodes
        for bad_node in bad_nodes.values() {
            debug!(
                "Bad node on round {}: {} -> {}",
                round,
                bad_node.hostname(),
                reputation_scores
                    .scores_per_authority
                    .get(&bad_node.id())
                    .unwrap()
            );
        }

        // debug!("Reputation scores on round {round}: {reputation_scores:?}");

        Self {
            round,
            good_nodes,
            bad_nodes,
        }
    }

    /// Checks whether the provided leader is a bad performer and needs to be swapped in the schedule
    /// with a good performer. If not, then the method returns None. Otherwise the leader to swap with
    /// is returned instead. The `leader_round` represents the DAG round on which the provided AuthorityIdentifier
    /// is a leader on and is used as a seed to random function in order to calculate the good node that
    /// will swap in that round with the bad node. We are intentionally not doing weighted randomness as
    /// we want to give to all the good nodes equal opportunity to get swapped with bad nodes and not
    /// have one node with enough stake end up swapping bad nodes more frequently than the others on
    /// the final schedule.
    pub fn swap(&self, leader: &AuthorityIdentifier, leader_round: Round) -> Option<Authority> {
        if self.bad_nodes.contains_key(leader) {
            let mut seed_bytes = [0u8; 32];
            seed_bytes[32 - 8..].copy_from_slice(&leader_round.to_le_bytes());
            let mut rng = StdRng::from_seed(seed_bytes);

            let good_node = self
                .good_nodes
                .choose(&mut rng)
                .expect("There should be at least one good node available");

            trace!(
                "Swapping bad leader {} -> {} for round {}",
                self.bad_nodes.get(leader).unwrap().hostname(),
                good_node.hostname(),
                leader_round
            );

            return Some(good_node.to_owned());
        }
        None
    }

    // Retrieves the first nodes provided by the iterator `authorities` until the `stake_threshold` has been
    // reached. The `stake_threshold` should be between [0, 1] and expresses the percentage of stake that is
    // considered the cutoff. Basically we keep adding to the response authorities until the sum of the stake
    // reaches the `stake_threshold`. It's the caller's responsibility to ensure that the elements of the `authorities`
    // input is already sorted.
    fn retrieve_first_nodes(
        committee: &Committee,
        authorities: impl Iterator<Item = (AuthorityIdentifier, u64)>,
        stake_threshold: f64,
    ) -> Vec<Authority> {
        let mut filtered_authorities = Vec::new();

        let mut stake = 0;
        for (authority_id, _score) in authorities {
            stake += committee.stake_by_id(authority_id);

            // if the total accumulated stake has surpassed the stake threshold then we omit this
            // last authority and we exit the loop.
            if stake > (stake_threshold * committee.total_stake() as f64) as Stake {
                break;
            }
            filtered_authorities.push(committee.authority_safe(&authority_id).to_owned());
        }

        filtered_authorities
    }
}

/// The LeaderSchedule is responsible for producing the leader schedule across an epoch. It provides
/// methods to derive the leader of a round based on the provided leader swap table. This struct can
/// be cloned and shared freely as the internal parts are atomically updated.
#[derive(Clone)]
pub struct LeaderSchedule {
    pub committee: Committee,
    pub leader_swap_table: Arc<RwLock<LeaderSwapTable>>,
}

impl LeaderSchedule {
    pub fn new(committee: Committee, table: LeaderSwapTable) -> Self {
        Self {
            committee,
            leader_swap_table: Arc::new(RwLock::new(table)),
        }
    }

    /// Restores the LeaderSchedule by using the storage. It will attempt to retrieve the last committed
    /// "final" ReputationScores and use them to create build a LeaderSwapTable to use for the LeaderSchedule.
    pub fn from_store(
        committee: Committee,
        store: Arc<ConsensusStore>,
        protocol_config: ProtocolConfig,
    ) -> Self {
        // Only try to restore when the new leader election schedule is enabled, otherwise fallback to
        // default swap table, which basically means there will be no swaps.
        let table = if protocol_config.narwhal_new_leader_election_schedule() {
            store
                .read_latest_commit_with_final_reputation_scores()
                .map_or(LeaderSwapTable::default(), |commit| {
                    LeaderSwapTable::new(
                        &committee,
                        commit.leader_round(),
                        &commit.reputation_score(),
<<<<<<< HEAD
=======
                        protocol_config.consensus_bad_nodes_stake_threshold(),
>>>>>>> 956bd7f8
                    )
                })
        } else {
            LeaderSwapTable::default()
        };

        // create the schedule
        Self::new(committee, table)
    }

    /// Atomically updates the leader swap table with the new provided one. Any leader queried from
    /// now on will get calculated according to this swap table until a new one is provided again.
    pub fn update_leader_swap_table(&self, table: LeaderSwapTable) {
        trace!("Updating swap table {:?}", table);

        let mut write = self.leader_swap_table.write();
        *write = table;
    }

    /// Returns the leader for the provided round. Keep in mind that this method will return a leader
    /// according to the provided LeaderSwapTable. Providing a different table can potentially produce
    /// a different leader for the same round.
    pub fn leader(&self, round: Round) -> Authority {
        assert_eq!(
            round % 2,
            0,
            "We should never attempt to do a leader election for odd rounds"
        );

        // TODO: split the leader election logic for testing from the production code.
        cfg_if::cfg_if! {
            if #[cfg(test)] {
                // We apply round robin in leader election. Since we expect round to be an even number,
                // 2, 4, 6, 8... it can't work well for leader election as we'll omit leaders. Thus
                // we can always divide by 2 to get a monotonically incremented sequence,
                // 2/2 = 1, 4/2 = 2, 6/2 = 3, 8/2 = 4  etc, and then do minus 1 so we can always
                // start with base zero 0.
                let next_leader = (round/2 - 1) as usize % self.committee.size();
                let authorities = self.committee.authorities().collect::<Vec<_>>();

                let leader: Authority = (*authorities.get(next_leader).unwrap()).clone();
                let table = self.leader_swap_table.read();

                table.swap(&leader.id(), round).unwrap_or(leader)
            } else {
                // Elect the leader in a stake-weighted choice seeded by the round
                let leader = self.committee.leader(round);

                let table = self.leader_swap_table.read();
                table.swap(&leader.id(), round).unwrap_or(leader)
            }
        }
    }

    /// Returns the certificate originated by the leader of the specified round (if any). The Authority
    /// leader of the round is always returned and that's irrespective of whether the certificate exists
    /// as that's deterministically determined. The provided `leader_swap_table` is being used to determine
    /// any overrides that need to be performed to the original schedule.
    pub fn leader_certificate<'a>(
        &self,
        round: Round,
        dag: &'a Dag,
    ) -> (Authority, Option<&'a Certificate>) {
        // Note: this function is often called with even rounds only. While we do not aim at random selection
        // yet (see issue https://github.com/MystenLabs/sui/issues/5182), repeated calls to this function
        // should still pick from the whole roster of leaders.
        let leader = self.leader(round);

        // Return its certificate and the certificate's digest.
        match dag.get(&round).and_then(|x| x.get(&leader.id())) {
            None => (leader, None),
            Some((_, certificate)) => (leader, Some(certificate)),
        }
    }
}

/// The state that needs to be persisted for crash-recovery.
pub struct ConsensusState {
    /// The information about the last committed round and corresponding GC round.
    pub last_round: ConsensusRound,
    /// The chosen gc_depth
    pub gc_depth: Round,
    /// Keeps the last committed round for each authority. This map is used to clean up the dag and
    /// ensure we don't commit twice the same certificate.
    pub last_committed: HashMap<AuthorityIdentifier, Round>,
    /// The last committed sub dag. If value is None, it means that we haven't committed any sub dag yet.
    pub last_committed_sub_dag: Option<CommittedSubDag>,
    /// Keeps the latest committed certificate (and its parents) for every authority. Anything older
    /// must be regularly cleaned up through the function `update`.
    pub dag: Dag,
    /// Metrics handler
    pub metrics: Arc<ConsensusMetrics>,
}

impl ConsensusState {
    pub fn new(metrics: Arc<ConsensusMetrics>, gc_depth: Round) -> Self {
        Self {
            last_round: ConsensusRound::default(),
            gc_depth,
            last_committed: Default::default(),
            dag: Default::default(),
            last_committed_sub_dag: None,
            metrics,
        }
    }

    pub fn new_from_store(
        metrics: Arc<ConsensusMetrics>,
        last_committed_round: Round,
        gc_depth: Round,
        recovered_last_committed: HashMap<AuthorityIdentifier, Round>,
        latest_sub_dag: Option<ConsensusCommit>,
        cert_store: CertificateStore,
    ) -> Self {
        let last_round = ConsensusRound::new_with_gc_depth(last_committed_round, gc_depth);

        let dag = Self::construct_dag_from_cert_store(
            &cert_store,
            &recovered_last_committed,
            last_round.gc_round,
        )
        .expect("error when recovering DAG from store");
        metrics.recovered_consensus_state.inc();

        let last_committed_sub_dag = if let Some(latest_sub_dag) = latest_sub_dag.as_ref() {
            let certificates = latest_sub_dag
                .certificates()
                .iter()
                .map(|s| {
                    cert_store
                        .read(*s)
                        .unwrap()
                        .expect("Certificate should be found in database")
                })
                .collect();

            let leader = cert_store
                .read(latest_sub_dag.leader())
                .unwrap()
                .expect("Certificate should be found in database");

            Some(CommittedSubDag::from_commit(
                latest_sub_dag.clone(),
                certificates,
                leader,
            ))
        } else {
            None
        };

        Self {
            gc_depth,
            last_round,
            last_committed: recovered_last_committed,
            last_committed_sub_dag,
            dag,
            metrics,
        }
    }

    #[instrument(level = "info", skip_all)]
    pub fn construct_dag_from_cert_store(
        cert_store: &CertificateStore,
        last_committed: &HashMap<AuthorityIdentifier, Round>,
        gc_round: Round,
    ) -> Result<Dag, ConsensusError> {
        let mut dag: Dag = BTreeMap::new();

        info!("Recreating dag from last GC round: {}", gc_round);

        // get all certificates at rounds > gc_round
        let certificates = cert_store.after_round(gc_round + 1).unwrap();

        let mut num_certs = 0;
        for cert in &certificates {
            if Self::try_insert_in_dag(&mut dag, last_committed, gc_round, cert)? {
                info!("Inserted certificate: {:?}", cert);
                num_certs += 1;
            }
        }
        info!(
            "Dag is restored and contains {} certs for {} rounds",
            num_certs,
            dag.len()
        );

        Ok(dag)
    }

    /// Returns true if certificate is inserted in the dag.
    pub fn try_insert(&mut self, certificate: &Certificate) -> Result<bool, ConsensusError> {
        Self::try_insert_in_dag(
            &mut self.dag,
            &self.last_committed,
            self.last_round.gc_round,
            certificate,
        )
    }

    /// Returns true if certificate is inserted in the dag.
    fn try_insert_in_dag(
        dag: &mut Dag,
        last_committed: &HashMap<AuthorityIdentifier, Round>,
        gc_round: Round,
        certificate: &Certificate,
    ) -> Result<bool, ConsensusError> {
        if certificate.round() <= gc_round {
            debug!(
                "Ignoring certificate {:?} as it is at or before gc round {}",
                certificate, gc_round
            );
            return Ok(false);
        }
        Self::check_parents(certificate, dag, gc_round);

        // Always insert the certificate even if it is below last committed round of its origin,
        // to allow verifying parent existence.
        if let Some((_, existing_certificate)) = dag.entry(certificate.round()).or_default().insert(
            certificate.origin(),
            (certificate.digest(), certificate.clone()),
        ) {
            // we want to error only if we try to insert a different certificate in the dag
            if existing_certificate.digest() != certificate.digest() {
                return Err(ConsensusError::CertificateEquivocation(
                    certificate.clone(),
                    existing_certificate,
                ));
            }
        }

        Ok(certificate.round()
            > last_committed
                .get(&certificate.origin())
                .cloned()
                .unwrap_or_default())
    }

    /// Update and clean up internal state after committing a certificate.
    pub fn update(&mut self, certificate: &Certificate) {
        self.last_committed
            .entry(certificate.origin())
            .and_modify(|r| *r = max(*r, certificate.round()))
            .or_insert_with(|| certificate.round());
        self.last_round = self.last_round.update(certificate.round(), self.gc_depth);

        self.metrics
            .last_committed_round
            .with_label_values(&[])
            .set(self.last_round.committed_round as i64);
        let elapsed = certificate.metadata().created_at.elapsed().as_secs_f64();
        self.metrics
            .certificate_commit_latency
            .observe(certificate.metadata().created_at.elapsed().as_secs_f64());

        // NOTE: This log entry is used to compute performance.
        tracing::debug!(
            "Certificate {:?} took {} seconds to be committed at round {}",
            certificate.digest(),
            elapsed,
            certificate.round(),
        );

        // Purge all certificates past the gc depth.
        self.dag.retain(|r, _| *r > self.last_round.gc_round);
    }

    // Checks that the provided certificate's parents exist and crashes if not.
    fn check_parents(certificate: &Certificate, dag: &Dag, gc_round: Round) {
        let round = certificate.round();
        // Skip checking parents if they are GC'ed.
        // Also not checking genesis parents for simplicity.
        if round <= gc_round + 1 {
            return;
        }
        if let Some(round_table) = dag.get(&(round - 1)) {
            let store_parents: BTreeSet<&CertificateDigest> =
                round_table.iter().map(|(_, (digest, _))| digest).collect();
            for parent_digest in certificate.header().parents() {
                if !store_parents.contains(parent_digest) {
                    panic!("Parent digest {parent_digest:?} not found in DAG for {certificate:?}!");
                }
            }
        } else {
            panic!("Parent round not found in DAG for {certificate:?}!");
        }
    }

    /// Provides the next index to be used for the next produced sub dag
    pub fn next_sub_dag_index(&self) -> SequenceNumber {
        self.last_committed_sub_dag
            .as_ref()
            .map(|s| s.sub_dag_index)
            .unwrap_or_default()
            + 1
    }
}

/// Holds information about a committed round in consensus. When a certificate gets committed then
/// the corresponding certificate's round is considered a "committed" round. It bears both the
/// committed round and the corresponding garbage collection round.
#[derive(Debug, Default, Copy, Clone)]
pub struct ConsensusRound {
    pub committed_round: Round,
    pub gc_round: Round,
}

impl ConsensusRound {
    pub fn new(committed_round: Round, gc_round: Round) -> Self {
        Self {
            committed_round,
            gc_round,
        }
    }

    pub fn new_with_gc_depth(committed_round: Round, gc_depth: Round) -> Self {
        let gc_round = gc_round(committed_round, gc_depth);

        Self {
            committed_round,
            gc_round,
        }
    }

    /// Calculates the latest CommittedRound by providing a new committed round and the gc_depth.
    /// The method will compare against the existing committed round and return
    /// the updated instance.
    fn update(&self, new_committed_round: Round, gc_depth: Round) -> Self {
        let last_committed_round = max(self.committed_round, new_committed_round);
        let last_gc_round = gc_round(last_committed_round, gc_depth);

        ConsensusRound {
            committed_round: last_committed_round,
            gc_round: last_gc_round,
        }
    }
}

pub struct Consensus {
    /// The committee information.
    committee: Committee,

    /// Receiver for shutdown.
    rx_shutdown: ConditionalBroadcastReceiver,
    /// Receives new certificates from the primary. The primary should send us new certificates only
    /// if it already sent us its whole history.
    rx_new_certificates: metered_channel::Receiver<Certificate>,
    /// Outputs the sequence of ordered certificates to the primary (for cleanup and feedback).
    tx_committed_certificates: metered_channel::Sender<(Round, Vec<Certificate>)>,
    /// Outputs the highest committed round & corresponding gc_round in the consensus.
    tx_consensus_round_updates: watch::Sender<ConsensusRound>,
    /// Outputs the sequence of ordered certificates to the application layer.
    tx_sequence: metered_channel::Sender<CommittedSubDag>,

    /// The consensus protocol to run.
    protocol: Bullshark,

    /// Metrics handler
    metrics: Arc<ConsensusMetrics>,

    /// Inner state
    state: ConsensusState,
}

impl Consensus {
    #[must_use]
    pub fn spawn(
        committee: Committee,
        gc_depth: Round,
        store: Arc<ConsensusStore>,
        cert_store: CertificateStore,
        rx_shutdown: ConditionalBroadcastReceiver,
        rx_new_certificates: metered_channel::Receiver<Certificate>,
        tx_committed_certificates: metered_channel::Sender<(Round, Vec<Certificate>)>,
        tx_consensus_round_updates: watch::Sender<ConsensusRound>,
        tx_sequence: metered_channel::Sender<CommittedSubDag>,
        protocol: Bullshark,
        metrics: Arc<ConsensusMetrics>,
    ) -> JoinHandle<()> {
        // The consensus state (everything else is immutable).
        let recovered_last_committed = store.read_last_committed();
        let last_committed_round = recovered_last_committed
            .iter()
            .max_by(|a, b| a.1.cmp(b.1))
            .map(|(_k, v)| *v)
            .unwrap_or_else(|| 0);
        let latest_sub_dag = store.get_latest_sub_dag();
        if let Some(sub_dag) = &latest_sub_dag {
            assert_eq!(
                sub_dag.leader_round(),
                last_committed_round,
                "Last subdag leader round {} is not equal to the last committed round {}!",
                sub_dag.leader_round(),
                last_committed_round,
            );
        }

        let state = ConsensusState::new_from_store(
            metrics.clone(),
            last_committed_round,
            gc_depth,
            recovered_last_committed,
            latest_sub_dag,
            cert_store,
        );

        tx_consensus_round_updates
            .send(state.last_round)
            .expect("Failed to send last_committed_round on initialization!");

        let s = Self {
            committee,
            rx_shutdown,
            rx_new_certificates,
            tx_committed_certificates,
            tx_consensus_round_updates,
            tx_sequence,
            protocol,
            metrics,
            state,
        };

        spawn_logged_monitored_task!(s.run(), "Consensus", INFO)
    }

    async fn run(self) {
        match self.run_inner().await {
            Ok(_) => {}
            Err(err @ ConsensusError::ShuttingDown) => {
                debug!("{:?}", err)
            }
            Err(err) => panic!("Failed to run consensus: {:?}", err),
        }
    }

    async fn run_inner(mut self) -> Result<(), ConsensusError> {
        // Listen to incoming certificates.
        'main: loop {
            tokio::select! {

                _ = self.rx_shutdown.receiver.recv() => {
                    return Ok(())
                }

                Some(certificate) = self.rx_new_certificates.recv() => {
                    match certificate.epoch().cmp(&self.committee.epoch()) {
                        Ordering::Equal => {
                            // we can proceed.
                        }
                        _ => {
                            tracing::debug!("Already moved to the next epoch");
                            continue 'main;
                        }
                    }

                    // Process the certificate using the selected consensus protocol.
                    let (_, committed_sub_dags) = self.protocol.process_certificate(&mut self.state, certificate)?;

                    // We extract a list of headers from this specific validator that
                    // have been agreed upon, and signal this back to the narwhal sub-system
                    // to be used to re-send batches that have not made it to a commit.
                    let mut committed_certificates = Vec::new();

                    // Output the sequence in the right order.
                    let mut i = 0;
                    for committed_sub_dag in committed_sub_dags {
                         tracing::debug!("Commit in Sequence {:?}", committed_sub_dag.sub_dag_index);

                        for certificate in &committed_sub_dag.certificates {
                            i+=1;

                            if i % 5_000 == 0 {
                                #[cfg(not(feature = "benchmark"))]
                                tracing::debug!("Committed {}", certificate.header());
                            }

                            #[cfg(feature = "benchmark")]
                            for digest in certificate.header().payload().keys() {
                                // NOTE: This log entry is used to compute performance.
                                tracing::info!("Committed {} -> {:?}", certificate.header(), digest);
                            }

                            committed_certificates.push(certificate.clone());
                        }

                        // NOTE: The size of the sub-dag can be arbitrarily large (depending on the network condition
                        // and Byzantine leaders).
                        self.tx_sequence.send(committed_sub_dag).await.map_err(|_|ConsensusError::ShuttingDown)?;
                    }

                    if !committed_certificates.is_empty(){
                        // Highest committed certificate round is the leader round / commit round
                        // expected by primary.
                        let leader_commit_round = committed_certificates.iter().map(|c| c.round()).max().unwrap();

                        self.tx_committed_certificates
                        .send((leader_commit_round, committed_certificates))
                        .await
                        .map_err(|_|ConsensusError::ShuttingDown)?;

                        assert_eq!(self.state.last_round.committed_round, leader_commit_round);

                        self.tx_consensus_round_updates.send(self.state.last_round)
                        .map_err(|_|ConsensusError::ShuttingDown)?;
                    }

                    self.metrics
                        .consensus_dag_rounds
                        .with_label_values(&[])
                        .set(self.state.dag.len() as i64);
                },

            }
        }
    }
}<|MERGE_RESOLUTION|>--- conflicted
+++ resolved
@@ -8,12 +8,8 @@
 use crate::utils::gc_round;
 use crate::{metrics::ConsensusMetrics, ConsensusError, SequenceNumber};
 use config::{Authority, AuthorityIdentifier, Committee, Stake};
-<<<<<<< HEAD
 use fastcrypto::hash::HashFunction;
 use fastcrypto::hash::{Digest, Hash};
-=======
-use fastcrypto::hash::Hash;
->>>>>>> 956bd7f8
 use mysten_metrics::metered_channel;
 use mysten_metrics::spawn_logged_monitored_task;
 use parking_lot::RwLock;
@@ -43,7 +39,6 @@
 /// The representation of the DAG in memory.
 pub type Dag = BTreeMap<Round, HashMap<AuthorityIdentifier, (CertificateDigest, Certificate)>>;
 
-<<<<<<< HEAD
 #[derive(Clone, Copy, Default, PartialEq, Eq, Hash, PartialOrd, Ord)]
 pub struct LeaderSwapTableOutputDigest([u8; crypto::DIGEST_LENGTH]);
 
@@ -75,8 +70,6 @@
     }
 }
 
-=======
->>>>>>> 956bd7f8
 #[derive(Default, Clone)]
 pub struct LeaderSwapTable {
     /// The round on which the leader swap table get into effect.
@@ -90,7 +83,6 @@
     bad_nodes: HashMap<AuthorityIdentifier, Authority>,
 }
 
-<<<<<<< HEAD
 impl Hash<{ crypto::DIGEST_LENGTH }> for LeaderSwapTable {
     type TypedDigest = LeaderSwapTableOutputDigest;
 
@@ -114,8 +106,6 @@
     }
 }
 
-=======
->>>>>>> 956bd7f8
 impl Debug for LeaderSwapTable {
     fn fmt(&self, f: &mut Formatter<'_>) -> std::fmt::Result {
         f.write_str(&format!(
@@ -123,7 +113,6 @@
             self.round,
             self.good_nodes
                 .iter()
-<<<<<<< HEAD
                 .map(|a| a.hostname().to_string())
                 .collect::<Vec<String>>(),
             self.good_nodes.iter().map(|a| a.stake()).sum::<Stake>(),
@@ -131,15 +120,6 @@
                 .iter()
                 .map(|a| a.1.hostname().to_string())
                 .collect::<Vec<String>>(),
-=======
-                .map(|a| a.id())
-                .collect::<Vec<AuthorityIdentifier>>(),
-            self.good_nodes.iter().map(|a| a.stake()).sum::<Stake>(),
-            self.bad_nodes
-                .iter()
-                .map(|a| *a.0)
-                .collect::<Vec<AuthorityIdentifier>>(),
->>>>>>> 956bd7f8
             self.bad_nodes.iter().map(|a| a.1.stake()).sum::<Stake>(),
         ))
     }
@@ -305,10 +285,7 @@
                         &committee,
                         commit.leader_round(),
                         &commit.reputation_score(),
-<<<<<<< HEAD
-=======
                         protocol_config.consensus_bad_nodes_stake_threshold(),
->>>>>>> 956bd7f8
                     )
                 })
         } else {
